# Copyright 2020 Adap GmbH. All Rights Reserved.
#
# Licensed under the Apache License, Version 2.0 (the "License");
# you may not use this file except in compliance with the License.
# You may obtain a copy of the License at
#
#     http://www.apache.org/licenses/LICENSE-2.0
#
# Unless required by applicable law or agreed to in writing, software
# distributed under the License is distributed on an "AS IS" BASIS,
# WITHOUT WARRANTIES OR CONDITIONS OF ANY KIND, either express or implied.
# See the License for the specific language governing permissions and
# limitations under the License.
# ==============================================================================
"""Flower simulation app."""


import sys
from logging import ERROR, INFO
from typing import Any, Callable, Dict, List, Optional, Union

import ray

from flwr.client.client import Client
from flwr.common.logger import log
from flwr.server import Server
from flwr.server.app import _fl, _init_defaults
from flwr.server.client_manager import ClientManager
from flwr.server.history import History
from flwr.server.strategy import Strategy
from flwr.simulation.ray_transport.ray_client_proxy import RayClientProxy

INVALID_ARGUMENTS_START_SIMULATION = """
INVALID ARGUMENTS ERROR

Invalid Arguments in method:

`start_simulation(
    *,
    client_fn: Callable[[str], Client],
    num_clients: Optional[int] = None,
    clients_ids: Optional[List[str]] = None,
    client_resources: Optional[Dict[str, int]] = None,
    server: Optional[Server] = None,
    config: Optional[Dict[str, Union[int, Optional[float]]]] = None,
    strategy: Optional[Strategy] = None,
    client_manager: Optional[ClientManager] = None,
    ray_init_args: Optional[Dict[str, Any]] = None,
) -> None:`

REASON:
    Method requires:
        - Either `num_clients`[int] or `clients_ids`[List[str]]
        to be set exclusively.
        OR
        - `len(clients_ids)` == `num_clients`

"""


def start_simulation(  # pylint: disable=too-many-arguments
    *,
    client_fn: Callable[[str], Client],
    num_clients: Optional[int] = None,
    clients_ids: Optional[List[str]] = None,
    client_resources: Optional[Dict[str, int]] = None,
    server: Optional[Server] = None,
    config: Optional[Dict[str, Union[int, Optional[float]]]] = None,
    strategy: Optional[Strategy] = None,
    client_manager: Optional[ClientManager] = None,
    ray_init_args: Optional[Dict[str, Any]] = None,
<<<<<<< HEAD
    path_to_save_metrics = None,
    timed = False
=======
    keep_initialised: Optional[bool] = False,
>>>>>>> c0ecd9fb
) -> History:
    """Start a Ray-based Flower simulation server.

    Parameters
    ----------
    client_fn : Callable[[str], Client]
        A function creating client instances. The function must take a single
        str argument called `cid`. It should return a single client instance.
        Note that the created client instances are ephemeral and will often be
        destroyed after a single method invocation. Since client instances are
        not long-lived, they should not attempt to carry state over method
        invocations. Any state required by the instance (model, dataset,
        hyperparameters, ...) should be (re-)created in either the call to
        `client_fn` or the call to any of the client methods (e.g., load
        evaluation data in the `evaluate` method itself).
    num_clients : Optional[int]
        The total number of clients in this simulation. This must be set if
        `clients_ids` is not set and vice-versa.
    clients_ids : Optional[List[str]]
        List `client_id`s for each client. This is only required if
        `num_clients` is not set. Setting both `num_clients` and `clients_ids`
        with `len(clients_ids)` not equal to `num_clients` generates an error.
    client_resources : Optional[Dict[str, int]] (default: None)
        CPU and GPU resources for a single client. Supported keys are
        `num_cpus` and `num_gpus`. Example: `{"num_cpus": 4, "num_gpus": 1}`.
        To understand the GPU utilization caused by `num_gpus`, consult the Ray
        documentation on GPU support.
    server: Optional[flwr.server.Server] (default: None). An implementation
        of the abstract base class `flwr.server.Server`. If no instance is
        provided, then `start_server` will create one.
    config: Optional[Dict[str, Union[int, Optional[float]]]] (default: None).
        Currently supported values are `num_rounds` (int, default: 1) and
        `round_timeout` in seconds (float, default: None), so a full configuration
        object instructing the server to perform three rounds of federated
        learning with a round timeout of 10min looks like the following:
        `{"num_rounds": 3, "round_timeout": 600.0}`.
    strategy : Optional[flwr.server.Strategy] (default: None)
        An implementation of the abstract base class `flwr.server.Strategy`. If
        no strategy is provided, then `start_server` will use
        `flwr.server.strategy.FedAvg`.
    client_manager: Optional[flwr.server.ClientManager] (default: None)
        An implementation of the abstract base class `flwr.server.ClientManager`.
        If no implementation is provided, then `start_simulation` will use
        `flwr.server.client_manager.SimpleClientManager`.
    ray_init_args : Optional[Dict[str, Any]] (default: None)
        Optional dictionary containing arguments for the call to `ray.init`.
        If ray_init_args is None (the default), Ray will be initialized with
        the following default args:

            {
                "ignore_reinit_error": True,
                "include_dashboard": False,
            }

        An empty dictionary can be used (ray_init_args={}) to prevent any
        arguments from being passed to ray.init.
    keep_initialised: Optional[bool] (default: False)
        Set to True to prevent `ray.shutdown()` in case `ray.is_initialized()=True`.

    Returns
    -------
        hist: flwr.server.history.History. Object containing metrics from training.
    """
    # pylint: disable-msg=too-many-locals

    # Initialize server and server config
    initialized_server, initialized_config = _init_defaults(
        server=server,
        config=config,
        strategy=strategy,
        client_manager=client_manager,
    )
    log(
        INFO,
        "Starting Flower simulation, config: %s",
        initialized_config,
    )

    # clients_ids takes precedence
    cids: List[str]
    if clients_ids is not None:
        if (num_clients is not None) and (len(clients_ids) != num_clients):
            log(ERROR, INVALID_ARGUMENTS_START_SIMULATION)
            sys.exit()
        else:
            cids = clients_ids
    else:
        if num_clients is None:
            log(ERROR, INVALID_ARGUMENTS_START_SIMULATION)
            sys.exit()
        else:
            cids = [str(x) for x in range(num_clients)]

    # Default arguments for Ray initialization
    if not ray_init_args:
        ray_init_args = {
            "ignore_reinit_error": True,
            "include_dashboard": False,
        }

    # Shut down Ray if it has already been initialized (unless asked not to)
    if ray.is_initialized() and not keep_initialised:
        ray.shutdown()

    # Initialize Ray
    ray.init(**ray_init_args)
    log(
        INFO,
        "Flower VCE: Ray initialized with resources: %s",
        ray.cluster_resources(),
    )

<<<<<<< HEAD
    # Initialize server and server config
    config = {"num_rounds": num_rounds , "path_to_save_metrics": path_to_save_metrics, "timed": timed}
    initialized_server, initialized_config = _init_defaults(None, config, strategy)
    log(
        INFO,
        "Starting Flower simulation running: %s",
        initialized_config,
    )

=======
>>>>>>> c0ecd9fb
    # Register one RayClientProxy object for each client with the ClientManager
    resources = client_resources if client_resources is not None else {}
    for cid in cids:
        client_proxy = RayClientProxy(
            client_fn=client_fn,
            cid=cid,
            resources=resources,
        )
        initialized_server.client_manager().register(client=client_proxy)

    # Start training
    hist = _fl(
        server=initialized_server,
        config=initialized_config,
    )

    return hist<|MERGE_RESOLUTION|>--- conflicted
+++ resolved
@@ -69,12 +69,7 @@
     strategy: Optional[Strategy] = None,
     client_manager: Optional[ClientManager] = None,
     ray_init_args: Optional[Dict[str, Any]] = None,
-<<<<<<< HEAD
-    path_to_save_metrics = None,
-    timed = False
-=======
     keep_initialised: Optional[bool] = False,
->>>>>>> c0ecd9fb
 ) -> History:
     """Start a Ray-based Flower simulation server.
 
@@ -187,18 +182,6 @@
         ray.cluster_resources(),
     )
 
-<<<<<<< HEAD
-    # Initialize server and server config
-    config = {"num_rounds": num_rounds , "path_to_save_metrics": path_to_save_metrics, "timed": timed}
-    initialized_server, initialized_config = _init_defaults(None, config, strategy)
-    log(
-        INFO,
-        "Starting Flower simulation running: %s",
-        initialized_config,
-    )
-
-=======
->>>>>>> c0ecd9fb
     # Register one RayClientProxy object for each client with the ClientManager
     resources = client_resources if client_resources is not None else {}
     for cid in cids:
