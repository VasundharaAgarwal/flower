--- conflicted
+++ resolved
@@ -152,29 +152,19 @@
 
 def _init_defaults(
     server: Optional[Server],
-<<<<<<< HEAD
-    config: Optional[Dict[str, int]],
-    strategy: Optional[Strategy]
-) -> Tuple[Server, Dict[str, int]]:
-=======
     config: Optional[Dict[str, Union[int, Optional[float]]]],
     strategy: Optional[Strategy],
     client_manager: Optional[ClientManager],
 ) -> Tuple[Server, Config]:
->>>>>>> c0ecd9fb
     # Create server instance if none was given
     if server is None:
         if client_manager is None:
             client_manager = SimpleClientManager()
         if strategy is None:
             strategy = FedAvg()
-<<<<<<< HEAD
-        server = Server(client_manager=client_manager, strategy=strategy, path_to_save_metrics=config["path_to_save_metrics"], timed=config["timed"])
-=======
         server = Server(client_manager=client_manager, strategy=strategy)
     elif strategy is not None:
         log(WARN, "Both server and strategy were provided, ignoring strategy")
->>>>>>> c0ecd9fb
 
     # Set default config values
     if config is None:
