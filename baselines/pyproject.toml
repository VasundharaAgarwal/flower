--- conflicted
+++ resolved
@@ -47,14 +47,10 @@
 hydra-core = { git = "https://github.com/pedropgusmao/hydra.git", branch="main" }
 ray = { extras = ["default"], version = "^1.9.2"}
 numpy = "^1.20.0"
-<<<<<<< HEAD
 tqdm = "4.62.3"
 matplotlib = "^3.5.0"
 scikit-image = "^0.18.1"
 wget = "^3.2"
-=======
-matplotlib = "^3.5.1"
->>>>>>> cc4421a4
 
 [tool.poetry.dev-dependencies]
 isort = "==5.10.1"
